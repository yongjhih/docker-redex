[![Docker Pulls](https://img.shields.io/docker/pulls/yongjhih/redex.svg)](https://hub.docker.com/r/yongjhih/redex/)
[![Docker Stars](https://img.shields.io/docker/stars/yongjhih/redex.svg)](https://hub.docker.com/r/yongjhih/redex/)
[![Docker Size](https://img.shields.io/imagelayers/image-size/yongjhih/redex/latest.svg)](https://imagelayers.io/?images=yongjhih/redex:latest)
[![Docker Layers](https://img.shields.io/imagelayers/layers/yongjhih/redex/latest.svg)](https://imagelayers.io/?images=yongjhih/redex:latest)

ReDex: An Android Bytecode Optimizer
------------------------------------

ReDex is an Android bytecode (dex) optimizer originally developed at
Facebook. It provides a framework for reading, writing, and analyzing .dex
files, and a set of optimization passes that use this framework to improve the
bytecode.  An APK optimized by ReDex should be smaller and faster than its
source.

# Quick Start Guide

<<<<<<< HEAD
### Docker

```sh
$ curl -L https://github.com/yongjhih/docker-redex/raw/master/docker-redex > ~/bin/redex

$ ~/bin/redex path/to/your.apk -o path/to/output.apk
=======
## Dependencies

ReDex depends on folly, glog, double-conversion, boost and zlib, and uses
autoconf/automake for building.  Getting these dependences is easiest using a
package manager.

### Mac OS X

You'll need Xcode with command line tools installed.  To get the command line
tools, use:
```
xcode-select --install
```

Install dependences using homebrew:
```
brew install autoconf automake libtool python3
brew install boost double-conversion gflags glog libevent openssl
brew link openssl --force
```

### Ubuntu 14.04 LTS
```
sudo apt-get install \
    g++ \
    automake \
    autoconf \
    autoconf-archive \
    libtool \
    libboost-all-dev \
    libevent-dev \
    libdouble-conversion-dev \
    libgoogle-glog-dev \
    libgflags-dev \
    liblz4-dev \
    liblzma-dev \
    libsnappy-dev \
    make \
    zlib1g-dev \
    binutils-dev \
    libjemalloc-dev \
    libssl-dev \
    libiberty-dev
```

## Download, Build and Install

Get ReDex and its submodules from GitHub:
```
git clone https://github.com/facebook/redex.git
cd redex
git submodule update --init
```

Now, build ReDex using autoconf and make.
```
autoreconf -ivf && ./configure && make
sudo make install
```

## Test

Optionally, you can run our unit test suite.  We use gtest, which is downloaded
via a setup script.
```
./test/setup.sh
cd test
make check
```

## Usage

To use ReDex, first build your app and find the APK for it.  Then run:
>>>>>>> 7f6d9a14
```

# FAQ

## I'm getting "Couldn't find zipalign. See README.md to resolve this"

`zipalign` is an optimization step that is bundled with the Android SDK.  You
need to tell redex where to find it.  For example, if you installed the SDK at
`/path/to/android/sdk`, try:
```
ANDROID_SDK=/path/to/android/sdk redex [... arguments ...]
```
You can alternatively add `zipalign` to your PATH, for example:
```
PATH=/path/to/android/sdk/build-tools/xx.y.zz:$PATH redex [... arguments ...]
```

## My app fails to install with `Failure [INSTALL_PARSE_FAILED_NO_CERTIFICATES]`

After you run redex, you'll need to re-sign your app.  You can re-sign manually
using these instructions:
http://developer.android.com/tools/publishing/app-signing.html#signing-manually.

You can also tell redex to sign for you.  If you want to sign with the debug
key, you can simply do:

```
redex --sign [ ... arguments ...]
```

If you want to sign with your release key, you'll need to provide the
appropriate args:

```
--sign Sign the apk after optimizing it
-s [KEYSTORE], --keystore [KEYSTORE]
-a [KEYALIAS], --keyalias [KEYALIAS]
-p [KEYPASS], --keypass [KEYPASS]
```

## How does this compare to ProGuard?

ReDex is conceptually similar to ProGuard, in that both optimize bytecode.
ReDex, however, optimizes .dex bytecode, while ProGuard optimizes .class
bytecode before it is lowered to .dex.  Operating on .dex is sometimes an
advantage: you can consider the number of virtual registers used by a method
that is an inlining candidate, and you can control the layout of classes within
a dex file.  But ProGuard has many capabilities that ReDex does not (for
example, ReDex will not remove unused method parameters, which ProGuard does).

In our opinion, comparing ReDex and ProGuard is a bit apples-and-oranges, since
we have focused on optimizations that add value on top of ProGuard.  We use both
tools to optimize the Facebook app.  Our reported performance and size
improvements (about 25% on both dex size and cold start time) are based on using
ReDex on an app already optimized with ProGuard.  We have no plans to measure
performance without ProGuard.

## How about DexGuard?

DexGuard operates on dex, but we haven't evaluated it at all since it's closed
source.  We don't use it at Facebook and we have no plans to start.

# More Information

The blog [Optimizing Android bytecode with ReDex](https://code.facebook.com/posts/1480969635539475/optimizing-android-bytecode-with-redex) provides an overview of the Redex project.

# License

ReDex is BSD-licensed.  We also provide an additional patent grant.<|MERGE_RESOLUTION|>--- conflicted
+++ resolved
@@ -14,88 +14,12 @@
 
 # Quick Start Guide
 
-<<<<<<< HEAD
 ### Docker
 
 ```sh
 $ curl -L https://github.com/yongjhih/docker-redex/raw/master/docker-redex > ~/bin/redex
 
 $ ~/bin/redex path/to/your.apk -o path/to/output.apk
-=======
-## Dependencies
-
-ReDex depends on folly, glog, double-conversion, boost and zlib, and uses
-autoconf/automake for building.  Getting these dependences is easiest using a
-package manager.
-
-### Mac OS X
-
-You'll need Xcode with command line tools installed.  To get the command line
-tools, use:
-```
-xcode-select --install
-```
-
-Install dependences using homebrew:
-```
-brew install autoconf automake libtool python3
-brew install boost double-conversion gflags glog libevent openssl
-brew link openssl --force
-```
-
-### Ubuntu 14.04 LTS
-```
-sudo apt-get install \
-    g++ \
-    automake \
-    autoconf \
-    autoconf-archive \
-    libtool \
-    libboost-all-dev \
-    libevent-dev \
-    libdouble-conversion-dev \
-    libgoogle-glog-dev \
-    libgflags-dev \
-    liblz4-dev \
-    liblzma-dev \
-    libsnappy-dev \
-    make \
-    zlib1g-dev \
-    binutils-dev \
-    libjemalloc-dev \
-    libssl-dev \
-    libiberty-dev
-```
-
-## Download, Build and Install
-
-Get ReDex and its submodules from GitHub:
-```
-git clone https://github.com/facebook/redex.git
-cd redex
-git submodule update --init
-```
-
-Now, build ReDex using autoconf and make.
-```
-autoreconf -ivf && ./configure && make
-sudo make install
-```
-
-## Test
-
-Optionally, you can run our unit test suite.  We use gtest, which is downloaded
-via a setup script.
-```
-./test/setup.sh
-cd test
-make check
-```
-
-## Usage
-
-To use ReDex, first build your app and find the APK for it.  Then run:
->>>>>>> 7f6d9a14
 ```
 
 # FAQ
