--- conflicted
+++ resolved
@@ -27,12 +27,6 @@
 AX_BOOST_SYSTEM
 AC_CHECK_LIB([z], [adler32], [], [AC_MSG_ERROR([Please install zlib])])
 
-<<<<<<< HEAD
-AC_HAVE_LIBRARY([glog],[],[AC_MSG_ERROR(
-                [Please install google-glog library])])
-
-=======
->>>>>>> 7f6d9a14
 # Checks for header files.
 AC_CHECK_HEADERS([arpa/inet.h fcntl.h inttypes.h memory.h netinet/in.h stddef.h stdint.h stdlib.h string.h sys/time.h unistd.h])
 
